--- conflicted
+++ resolved
@@ -18,23 +18,16 @@
      * @var Credentials
      */
     private $credentials;
-    
     /**
      * API url to use with the client
      * @var string
      * */
-<<<<<<< HEAD
-    private $apiurl = "https://apidev.printnode.com";
-=======
     private $apiurl = "https://api.printnode.com";
-    
->>>>>>> 9f93c22c
     /**
      * Header for child authentication
      * @var string[]
      * */
     private $childauth = array();
-    
     /**
      * Offset query argument on GET requests
      * @var int
